--- conflicted
+++ resolved
@@ -99,14 +99,9 @@
     <Link>
       <SubSystem>Windows</SubSystem>
       <GenerateDebugInformation>true</GenerateDebugInformation>
-<<<<<<< HEAD
       <AdditionalLibraryDirectories>
       </AdditionalLibraryDirectories>
       <AdditionalDependencies>winmm.lib;%(AdditionalDependencies)</AdditionalDependencies>
-=======
-      <AdditionalLibraryDirectories>..\..\..\lib;..\..\..\lib\Intel\OpenCL\$(PlatformName)</AdditionalLibraryDirectories>
-      <AdditionalDependencies>winmm.lib;opengl32.lib;%(AdditionalDependencies)</AdditionalDependencies>
->>>>>>> be283a65
     </Link>
   </ItemDefinitionGroup>
   <ItemDefinitionGroup Condition="'$(Configuration)|$(Platform)'=='Debug|x64'">
@@ -132,14 +127,9 @@
     <Link>
       <SubSystem>Windows</SubSystem>
       <GenerateDebugInformation>true</GenerateDebugInformation>
-<<<<<<< HEAD
       <AdditionalLibraryDirectories>
       </AdditionalLibraryDirectories>
       <AdditionalDependencies>winmm.lib;%(AdditionalDependencies)</AdditionalDependencies>
-=======
-      <AdditionalLibraryDirectories>..\..\..\lib;..\..\..\lib\Intel\OpenCL\$(PlatformName)</AdditionalLibraryDirectories>
-      <AdditionalDependencies>winmm.lib;opengl32.lib;%(AdditionalDependencies)</AdditionalDependencies>
->>>>>>> be283a65
     </Link>
   </ItemDefinitionGroup>
   <ItemDefinitionGroup Condition="'$(Configuration)|$(Platform)'=='Release|Win32'">
@@ -165,14 +155,9 @@
       <GenerateDebugInformation>true</GenerateDebugInformation>
       <EnableCOMDATFolding>true</EnableCOMDATFolding>
       <OptimizeReferences>true</OptimizeReferences>
-<<<<<<< HEAD
       <AdditionalLibraryDirectories>
       </AdditionalLibraryDirectories>
       <AdditionalDependencies>winmm.lib;%(AdditionalDependencies)</AdditionalDependencies>
-=======
-      <AdditionalLibraryDirectories>..\..\..\lib;..\..\..\lib\Intel\OpenCL\$(PlatformName)</AdditionalLibraryDirectories>
-      <AdditionalDependencies>winmm.lib;opengl32.lib;%(AdditionalDependencies)</AdditionalDependencies>
->>>>>>> be283a65
     </Link>
   </ItemDefinitionGroup>
   <ItemDefinitionGroup Condition="'$(Configuration)|$(Platform)'=='Release|x64'">
@@ -200,14 +185,9 @@
       <GenerateDebugInformation>true</GenerateDebugInformation>
       <EnableCOMDATFolding>true</EnableCOMDATFolding>
       <OptimizeReferences>true</OptimizeReferences>
-<<<<<<< HEAD
       <AdditionalLibraryDirectories>
       </AdditionalLibraryDirectories>
       <AdditionalDependencies>winmm.lib;%(AdditionalDependencies)</AdditionalDependencies>
-=======
-      <AdditionalLibraryDirectories>..\..\..\lib;..\..\..\lib\Intel\OpenCL\$(PlatformName)</AdditionalLibraryDirectories>
-      <AdditionalDependencies>winmm.lib;opengl32.lib;%(AdditionalDependencies)</AdditionalDependencies>
->>>>>>> be283a65
     </Link>
   </ItemDefinitionGroup>
   <ItemGroup>
@@ -216,4 +196,4 @@
   <Import Project="$(VCTargetsPath)\Microsoft.Cpp.targets" />
   <ImportGroup Label="ExtensionTargets">
   </ImportGroup>
-</Project>+</Project>
